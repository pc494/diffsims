--- conflicted
+++ resolved
@@ -28,9 +28,8 @@
 
 from .sims.diffraction_simulation import DiffractionSimulation
 
-<<<<<<< HEAD
 from .utils.probe_utils import probeFunction, BesselProbe
-=======
+
 from . import release_info
 
 __version__ = release_info.version
@@ -41,6 +40,5 @@
 __maintainer__ = release_info.maintainer
 __email__ = release_info.email
 __status__ = release_info.status
->>>>>>> b25eb5d3
 
 _logger = logging.getLogger(__name__)
--- conflicted
+++ resolved
@@ -31,14 +31,12 @@
 from pyxem.signals.indexation_results import IndexationResults
 
 from pyxem.utils import correlate
-<<<<<<< HEAD
+from pyxem.utils.sim_utils import carry_through_navigation_calibration
 from pyxem.utils.indexation_utils import index_magnitudes
 from pyxem.utils.sim_utils import get_interplanar_angle
-=======
-from pyxem.utils.sim_utils import carry_through_navigation_calibration
+
 
 import hyperspy.api as hs
->>>>>>> 01e6f823
 
 
 def correlate_library(image, library, n_largest, mask, keys=[]):
@@ -162,8 +160,7 @@
         self.simulation = simulation
 
     def index_peaks(self,
-                    tolerance,
-                    mapping=False,
+                    tolerance=0.1,
                     **kwargs):
         """Assigns hkl indices to peaks in the diffraction profile.
 

--- conflicted
+++ resolved
@@ -281,14 +281,8 @@
             Specifies the affine transform to be applied.
 
         """
-<<<<<<< HEAD
-        #TODO:Add automatic method based on power spectrum optimisation as
-        #presented in Vigouroux et al...
-        self.map(affine_transformation, matrix=D)
-=======
         #TODO:Make output optional so may or may not overwrite.
         self.map(affine_transformation, matrix=D, ragged=True)
->>>>>>> 5e5d5916
 
     def gain_normalisation(self, dref, bref):
         """Apply gain normalization to experimentally acquired electron
